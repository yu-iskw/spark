package spark.scheduler

import java.net.URI
import java.util.concurrent.atomic.AtomicInteger
import java.util.concurrent.Future
import java.util.concurrent.LinkedBlockingQueue
import java.util.concurrent.TimeUnit

import scala.collection.mutable.{ArrayBuffer, HashMap, HashSet, Queue, Map}

import spark._
import spark.partial.ApproximateActionListener
import spark.partial.ApproximateEvaluator
import spark.partial.PartialResult
import spark.storage.BlockManagerMaster
import spark.storage.BlockManagerId
import util.{MetadataCleaner, TimeStampedHashMap}

/**
 * A Scheduler subclass that implements stage-oriented scheduling. It computes a DAG of stages for
 * each job, keeps track of which RDDs and stage outputs are materialized, and computes a minimal
 * schedule to run the job. Subclasses only need to implement the code to send a task to the cluster
 * and to report fetch failures (the submitTasks method, and code to add CompletionEvents).
 */
private[spark]
class DAGScheduler(
    taskSched: TaskScheduler,
    mapOutputTracker: MapOutputTracker,
    blockManagerMaster: BlockManagerMaster,
    env: SparkEnv)
  extends TaskSchedulerListener with Logging {

  def this(taskSched: TaskScheduler) {
    this(taskSched, SparkEnv.get.mapOutputTracker, SparkEnv.get.blockManager.master, SparkEnv.get)
  }
  taskSched.setListener(this)

  // Called by TaskScheduler to report task completions or failures.
  override def taskEnded(
      task: Task[_],
      reason: TaskEndReason,
      result: Any,
      accumUpdates: Map[Long, Any]) {
    eventQueue.put(CompletionEvent(task, reason, result, accumUpdates))
  }

  // Called by TaskScheduler when an executor fails.
  override def executorLost(execId: String) {
    eventQueue.put(ExecutorLost(execId))
  }

  // Called by TaskScheduler to cancel an entire TaskSet due to repeated failures.
  override def taskSetFailed(taskSet: TaskSet, reason: String) {
    eventQueue.put(TaskSetFailed(taskSet, reason))
  }

  // The time, in millis, to wait for fetch failure events to stop coming in after one is detected;
  // this is a simplistic way to avoid resubmitting tasks in the non-fetchable map stage one by one
  // as more failure events come in
  val RESUBMIT_TIMEOUT = 50L

  // The time, in millis, to wake up between polls of the completion queue in order to potentially
  // resubmit failed stages
  val POLL_TIMEOUT = 10L

  private val eventQueue = new LinkedBlockingQueue[DAGSchedulerEvent]

  val nextRunId = new AtomicInteger(0)

  val nextStageId = new AtomicInteger(0)

  val idToStage = new TimeStampedHashMap[Int, Stage]

  val shuffleToMapStage = new TimeStampedHashMap[Int, Stage]

  var cacheLocs = new HashMap[Int, Array[List[String]]]

  // For tracking failed nodes, we use the MapOutputTracker's generation number, which is
  // sent with every task. When we detect a node failing, we note the current generation number
  // and failed executor, increment it for new tasks, and use this to ignore stray ShuffleMapTask
  // results.
  // TODO: Garbage collect information about failure generations when we know there are no more
  //       stray messages to detect.
  val failedGeneration = new HashMap[String, Long]

  val waiting = new HashSet[Stage] // Stages we need to run whose parents aren't done
  val running = new HashSet[Stage] // Stages we are running right now
  val failed = new HashSet[Stage]  // Stages that must be resubmitted due to fetch failures
  val pendingTasks = new TimeStampedHashMap[Stage, HashSet[Task[_]]] // Missing tasks from each stage
  var lastFetchFailureTime: Long = 0  // Used to wait a bit to avoid repeated resubmits

  val activeJobs = new HashSet[ActiveJob]
  val resultStageToJob = new HashMap[Stage, ActiveJob]

  val metadataCleaner = new MetadataCleaner("DAGScheduler", this.cleanup)

  // Start a thread to run the DAGScheduler event loop
  def start() {
    new Thread("DAGScheduler") {
      setDaemon(true)
      override def run() {
        DAGScheduler.this.run()
      }
    }.start()
  }

  private def getCacheLocs(rdd: RDD[_]): Array[List[String]] = {
    if (!cacheLocs.contains(rdd.id)) {
      val blockIds = rdd.splits.indices.map(index=> "rdd_%d_%d".format(rdd.id, index)).toArray
      cacheLocs(rdd.id) = blockManagerMaster.getLocations(blockIds).map {
        locations => locations.map(_.ip).toList
      }.toArray
    }
    cacheLocs(rdd.id)
  }

  private def clearCacheLocs() {
    cacheLocs.clear()
  }

  /**
   * Get or create a shuffle map stage for the given shuffle dependency's map side.
   * The priority value passed in will be used if the stage doesn't already exist with
   * a lower priority (we assume that priorities always increase across jobs for now).
   */
  private def getShuffleMapStage(shuffleDep: ShuffleDependency[_,_], priority: Int): Stage = {
    shuffleToMapStage.get(shuffleDep.shuffleId) match {
      case Some(stage) => stage
      case None =>
        val stage = newStage(shuffleDep.rdd, Some(shuffleDep), priority)
        shuffleToMapStage(shuffleDep.shuffleId) = stage
        stage
    }
  }

  /**
   * Create a Stage for the given RDD, either as a shuffle map stage (for a ShuffleDependency) or
   * as a result stage for the final RDD used directly in an action. The stage will also be given
   * the provided priority.
   */
  private def newStage(rdd: RDD[_], shuffleDep: Option[ShuffleDependency[_,_]], priority: Int): Stage = {
    if (shuffleDep != None) {
      // Kind of ugly: need to register RDDs with the cache and map output tracker here
      // since we can't do it in the RDD constructor because # of splits is unknown
      logInfo("Registering RDD " + rdd.id + " (" + rdd.origin + ")")
      mapOutputTracker.registerShuffle(shuffleDep.get.shuffleId, rdd.splits.size)
    }
    val id = nextStageId.getAndIncrement()
    val stage = new Stage(id, rdd, shuffleDep, getParentStages(rdd, priority), priority)
    idToStage(id) = stage
    stage
  }

  /**
   * Get or create the list of parent stages for a given RDD. The stages will be assigned the
   * provided priority if they haven't already been created with a lower priority.
   */
  private def getParentStages(rdd: RDD[_], priority: Int): List[Stage] = {
    val parents = new HashSet[Stage]
    val visited = new HashSet[RDD[_]]
    def visit(r: RDD[_]) {
      if (!visited(r)) {
        visited += r
        // Kind of ugly: need to register RDDs with the cache here since
        // we can't do it in its constructor because # of splits is unknown
        for (dep <- r.dependencies) {
          dep match {
            case shufDep: ShuffleDependency[_,_] =>
              parents += getShuffleMapStage(shufDep, priority)
            case _ =>
              visit(dep.rdd)
          }
        }
      }
    }
    visit(rdd)
    parents.toList
  }

  private def getMissingParentStages(stage: Stage): List[Stage] = {
    val missing = new HashSet[Stage]
    val visited = new HashSet[RDD[_]]
    def visit(rdd: RDD[_]) {
      if (!visited(rdd)) {
        visited += rdd
        val locs = getCacheLocs(rdd)
        for (p <- 0 until rdd.splits.size) {
          if (locs(p) == Nil) {
            for (dep <- rdd.dependencies) {
              dep match {
                case shufDep: ShuffleDependency[_,_] =>
                  val mapStage = getShuffleMapStage(shufDep, stage.priority)
                  if (!mapStage.isAvailable) {
                    missing += mapStage
                  }
                case narrowDep: NarrowDependency[_] =>
                  visit(narrowDep.rdd)
              }
            }
          }
        }
      }
    }
    visit(stage.rdd)
    missing.toList
  }

  /** Returns (and does not) submit a JobSubmitted event suitable to run a given job, and
   * a JobWaiter whose getResult() method will return the result of the job when it is complete.
   *
   * The job is assumed to have at least one partition; zero partition jobs should be handled
   * without a JobSubmitted event.
   */
  private[scheduler] def prepareJob[T, U: ClassManifest](
      finalRdd: RDD[T],
      func: (TaskContext, Iterator[T]) => U,
      partitions: Seq[Int],
      callSite: String,
      allowLocal: Boolean)
    : (JobSubmitted, JobWaiter) =
  {
    assert(partitions.size > 0)
    val waiter = new JobWaiter(partitions.size)
    val func2 = func.asInstanceOf[(TaskContext, Iterator[_]) => _]
    val toSubmit = JobSubmitted(finalRdd, func2, partitions.toArray, allowLocal, callSite, waiter)
    return (toSubmit, waiter)
  }

  def runJob[T, U: ClassManifest](
      finalRdd: RDD[T],
      func: (TaskContext, Iterator[T]) => U,
      partitions: Seq[Int],
      callSite: String,
      allowLocal: Boolean,
      resultHandler: (Int, U) => Unit)
  {
    if (partitions.size == 0) {
      return
    }
<<<<<<< HEAD
    val (toSubmit, waiter) = prepareJob(finalRdd, func, partitions, callSite, allowLocal)
    eventQueue.put(toSubmit)
    waiter.getResult() match {
      case JobSucceeded(results: Seq[_]) =>
        return results.asInstanceOf[Seq[U]].toArray
=======
    val waiter = new JobWaiter(partitions.size, resultHandler)
    val func2 = func.asInstanceOf[(TaskContext, Iterator[_]) => _]
    eventQueue.put(JobSubmitted(finalRdd, func2, partitions.toArray, allowLocal, callSite, waiter))
    waiter.awaitResult() match {
      case JobSucceeded => {}
>>>>>>> ae26911e
      case JobFailed(exception: Exception) =>
        logInfo("Failed to run " + callSite)
        throw exception
    }
  }

  def runApproximateJob[T, U, R](
      rdd: RDD[T],
      func: (TaskContext, Iterator[T]) => U,
      evaluator: ApproximateEvaluator[U, R],
      callSite: String,
      timeout: Long)
    : PartialResult[R] =
  {
    val listener = new ApproximateActionListener(rdd, func, evaluator, timeout)
    val func2 = func.asInstanceOf[(TaskContext, Iterator[_]) => _]
    val partitions = (0 until rdd.splits.size).toArray
    eventQueue.put(JobSubmitted(rdd, func2, partitions, false, callSite, listener))
    return listener.awaitResult()    // Will throw an exception if the job fails
  }

  /** Process one event retrieved from the event queue.
   * Returns true if we should stop the event loop.
   */
  private[scheduler] def processEvent(event: DAGSchedulerEvent): Boolean = {
    event match {
      case JobSubmitted(finalRDD, func, partitions, allowLocal, callSite, listener) =>
        val runId = nextRunId.getAndIncrement()
        val finalStage = newStage(finalRDD, None, runId)
        val job = new ActiveJob(runId, finalStage, func, partitions, callSite, listener)
        clearCacheLocs()
        logInfo("Got job " + job.runId + " (" + callSite + ") with " + partitions.length +
                " output partitions (allowLocal=" + allowLocal + ")")
        logInfo("Final stage: " + finalStage + " (" + finalStage.origin + ")")
        logInfo("Parents of final stage: " + finalStage.parents)
        logInfo("Missing parents: " + getMissingParentStages(finalStage))
        if (allowLocal && finalStage.parents.size == 0 && partitions.length == 1) {
          // Compute very short actions like first() or take() with no parent stages locally.
          runLocally(job)
        } else {
          activeJobs += job
          resultStageToJob(finalStage) = job
          submitStage(finalStage)
        }

      case ExecutorLost(execId) =>
        handleExecutorLost(execId)

      case completion: CompletionEvent =>
        handleTaskCompletion(completion)

      case TaskSetFailed(taskSet, reason) =>
        abortStage(idToStage(taskSet.stageId), reason)

      case StopDAGScheduler =>
        // Cancel any active jobs
        for (job <- activeJobs) {
          val error = new SparkException("Job cancelled because SparkContext was shut down")
          job.listener.jobFailed(error)
        }
        return true
    }
    return false
  }

  /** Resubmit any failed stages. Ordinarily called after a small amount of time has passed since
   * the last fetch failure.
   */
  private[scheduler] def resubmitFailedStages() {
    logInfo("Resubmitting failed stages")
    clearCacheLocs()
    val failed2 = failed.toArray
    failed.clear()
    for (stage <- failed2.sortBy(_.priority)) {
      submitStage(stage)
    }
  }
  
  /** Check for waiting or failed stages which are now eligible for resubmission.
   * Ordinarily run on every iteration of the event loop.
   */
  private[scheduler] def submitWaitingStages() {
    // TODO: We might want to run this less often, when we are sure that something has become
    // runnable that wasn't before.
    logTrace("Checking for newly runnable parent stages")
    logTrace("running: " + running)
    logTrace("waiting: " + waiting)
    logTrace("failed: " + failed)
    val waiting2 = waiting.toArray
    waiting.clear()
    for (stage <- waiting2.sortBy(_.priority)) {
      submitStage(stage)
    }
  }


  /**
   * The main event loop of the DAG scheduler, which waits for new-job / task-finished / failure
   * events and responds by launching tasks. This runs in a dedicated thread and receives events
   * via the eventQueue.
   */
  private def run() {
    SparkEnv.set(env)

    while (true) {
      val event = eventQueue.poll(POLL_TIMEOUT, TimeUnit.MILLISECONDS)
      if (event != null) {
        logDebug("Got event of type " + event.getClass.getName)
      }

      if (event != null) {
        if (processEvent(event)) {
          return
        }
      }

      val time = System.currentTimeMillis() // TODO: use a pluggable clock for testability
      // Periodically resubmit failed stages if some map output fetches have failed and we have
      // waited at least RESUBMIT_TIMEOUT. We wait for this short time because when a node fails,
      // tasks on many other nodes are bound to get a fetch failure, and they won't all get it at
      // the same time, so we want to make sure we've identified all the reduce tasks that depend
      // on the failed node.
      if (failed.size > 0 && time > lastFetchFailureTime + RESUBMIT_TIMEOUT) {
        resubmitFailedStages
      } else {
        submitWaitingStages
      }
    }
  }

  /**
   * Run a job on an RDD locally, assuming it has only a single partition and no dependencies.
   * We run the operation in a separate thread just in case it takes a bunch of time, so that we
   * don't block the DAGScheduler event loop or other concurrent jobs.
   */
  private def runLocally(job: ActiveJob) {
    logInfo("Computing the requested partition locally")
    new Thread("Local computation of job " + job.runId) {
      override def run() {
        try {
          SparkEnv.set(env)
          val rdd = job.finalStage.rdd
          val split = rdd.splits(job.partitions(0))
          val taskContext = new TaskContext(job.finalStage.id, job.partitions(0), 0)
          try {
            val result = job.func(taskContext, rdd.iterator(split, taskContext))
            job.listener.taskSucceeded(0, result)
          } finally {
            taskContext.executeOnCompleteCallbacks()
          }
        } catch {
          case e: Exception =>
            job.listener.jobFailed(e)
        }
      }
    }.start()
  }

  /** Submits stage, but first recursively submits any missing parents. */
  private def submitStage(stage: Stage) {
    logDebug("submitStage(" + stage + ")")
    if (!waiting(stage) && !running(stage) && !failed(stage)) {
      val missing = getMissingParentStages(stage).sortBy(_.id)
      logDebug("missing: " + missing)
      if (missing == Nil) {
        logInfo("Submitting " + stage + " (" + stage.rdd + "), which has no missing parents")
        submitMissingTasks(stage)
        running += stage
      } else {
        for (parent <- missing) {
          submitStage(parent)
        }
        waiting += stage
      }
    }
  }

  /** Called when stage's parents are available and we can now do its task. */
  private def submitMissingTasks(stage: Stage) {
    logDebug("submitMissingTasks(" + stage + ")")
    // Get our pending tasks and remember them in our pendingTasks entry
    val myPending = pendingTasks.getOrElseUpdate(stage, new HashSet)
    myPending.clear()
    var tasks = ArrayBuffer[Task[_]]()
    if (stage.isShuffleMap) {
      for (p <- 0 until stage.numPartitions if stage.outputLocs(p) == Nil) {
        val locs = getPreferredLocs(stage.rdd, p)
        tasks += new ShuffleMapTask(stage.id, stage.rdd, stage.shuffleDep.get, p, locs)
      }
    } else {
      // This is a final stage; figure out its job's missing partitions
      val job = resultStageToJob(stage)
      for (id <- 0 until job.numPartitions if (!job.finished(id))) {
        val partition = job.partitions(id)
        val locs = getPreferredLocs(stage.rdd, partition)
        tasks += new ResultTask(stage.id, stage.rdd, job.func, partition, locs, id)
      }
    }
    if (tasks.size > 0) {
      logInfo("Submitting " + tasks.size + " missing tasks from " + stage + " (" + stage.rdd + ")")
      myPending ++= tasks
      logDebug("New pending tasks: " + myPending)
      taskSched.submitTasks(
        new TaskSet(tasks.toArray, stage.id, stage.newAttemptId(), stage.priority))
      if (!stage.submissionTime.isDefined) {
        stage.submissionTime = Some(System.currentTimeMillis())
      }
    } else {
      logDebug("Stage " + stage + " is actually done; %b %d %d".format(
        stage.isAvailable, stage.numAvailableOutputs, stage.numPartitions))
      running -= stage
    }
  }

  /**
   * Responds to a task finishing. This is called inside the event loop so it assumes that it can
   * modify the scheduler's internal state. Use taskEnded() to post a task end event from outside.
   */
  private def handleTaskCompletion(event: CompletionEvent) {
    val task = event.task
    val stage = idToStage(task.stageId)

    def markStageAsFinished(stage: Stage) = {
      val serviceTime = stage.submissionTime match {
        case Some(t) => "%.03f".format((System.currentTimeMillis() - t) / 1000.0)
        case _ => "Unkown"
      }
      logInfo("%s (%s) finished in %s s".format(stage, stage.origin, serviceTime))
      running -= stage
    }
    event.reason match {
      case Success =>
        logInfo("Completed " + task)
        if (event.accumUpdates != null) {
          Accumulators.add(event.accumUpdates) // TODO: do this only if task wasn't resubmitted
        }
        pendingTasks(stage) -= task
        task match {
          case rt: ResultTask[_, _] =>
            resultStageToJob.get(stage) match {
              case Some(job) =>
                if (!job.finished(rt.outputId)) {
                  job.finished(rt.outputId) = true
                  job.numFinished += 1
                  // If the whole job has finished, remove it
                  if (job.numFinished == job.numPartitions) {
                    activeJobs -= job
                    resultStageToJob -= stage
                    markStageAsFinished(stage)
                  }
                  job.listener.taskSucceeded(rt.outputId, event.result)
                }
              case None =>
                logInfo("Ignoring result from " + rt + " because its job has finished")
            }

          case smt: ShuffleMapTask =>
            val stage = idToStage(smt.stageId)
            val status = event.result.asInstanceOf[MapStatus]
            val execId = status.location.executorId
            logDebug("ShuffleMapTask finished on " + execId)
            if (failedGeneration.contains(execId) && smt.generation <= failedGeneration(execId)) {
              logInfo("Ignoring possibly bogus ShuffleMapTask completion from " + execId)
            } else {
              stage.addOutputLoc(smt.partition, status)
            }
            if (running.contains(stage) && pendingTasks(stage).isEmpty) {
              markStageAsFinished(stage)
              logInfo("looking for newly runnable stages")
              logInfo("running: " + running)
              logInfo("waiting: " + waiting)
              logInfo("failed: " + failed)
              if (stage.shuffleDep != None) {
                // We supply true to increment the generation number here in case this is a
                // recomputation of the map outputs. In that case, some nodes may have cached
                // locations with holes (from when we detected the error) and will need the
                // generation incremented to refetch them.
                // TODO: Only increment the generation number if this is not the first time
                //       we registered these map outputs.
                mapOutputTracker.registerMapOutputs(
                  stage.shuffleDep.get.shuffleId,
                  stage.outputLocs.map(list => if (list.isEmpty) null else list.head).toArray,
                  true)
              }
              clearCacheLocs()
              if (stage.outputLocs.count(_ == Nil) != 0) {
                // Some tasks had failed; let's resubmit this stage
                // TODO: Lower-level scheduler should also deal with this
                logInfo("Resubmitting " + stage + " (" + stage.origin +
                  ") because some of its tasks had failed: " +
                  stage.outputLocs.zipWithIndex.filter(_._1 == Nil).map(_._2).mkString(", "))
                submitStage(stage)
              } else {
                val newlyRunnable = new ArrayBuffer[Stage]
                for (stage <- waiting) {
                  logInfo("Missing parents for " + stage + ": " + getMissingParentStages(stage))
                }
                for (stage <- waiting if getMissingParentStages(stage) == Nil) {
                  newlyRunnable += stage
                }
                waiting --= newlyRunnable
                running ++= newlyRunnable
                for (stage <- newlyRunnable.sortBy(_.id)) {
                  logInfo("Submitting " + stage + " (" + stage.rdd + "), which is now runnable")
                  submitMissingTasks(stage)
                }
              }
            }
          }

      case Resubmitted =>
        logInfo("Resubmitted " + task + ", so marking it as still running")
        pendingTasks(stage) += task

      case FetchFailed(bmAddress, shuffleId, mapId, reduceId) =>
        // Mark the stage that the reducer was in as unrunnable
        val failedStage = idToStage(task.stageId)
        running -= failedStage
        failed += failedStage
        // TODO: Cancel running tasks in the stage
        logInfo("Marking " + failedStage + " (" + failedStage.origin +
          ") for resubmision due to a fetch failure")
        // Mark the map whose fetch failed as broken in the map stage
        val mapStage = shuffleToMapStage(shuffleId)
        if (mapId != -1) {
          mapStage.removeOutputLoc(mapId, bmAddress)
          mapOutputTracker.unregisterMapOutput(shuffleId, mapId, bmAddress)
        }
        logInfo("The failed fetch was from " + mapStage + " (" + mapStage.origin +
          "); marking it for resubmission")
        failed += mapStage
        // Remember that a fetch failed now; this is used to resubmit the broken
        // stages later, after a small wait (to give other tasks the chance to fail)
        lastFetchFailureTime = System.currentTimeMillis() // TODO: Use pluggable clock
        // TODO: mark the executor as failed only if there were lots of fetch failures on it
        if (bmAddress != null) {
          handleExecutorLost(bmAddress.executorId, Some(task.generation))
        }

      case other =>
        // Non-fetch failure -- probably a bug in user code; abort all jobs depending on this stage
        abortStage(idToStage(task.stageId), task + " failed: " + other)
    }
  }

  /**
   * Responds to an executor being lost. This is called inside the event loop, so it assumes it can
   * modify the scheduler's internal state. Use executorLost() to post a loss event from outside.
   *
   * Optionally the generation during which the failure was caught can be passed to avoid allowing
   * stray fetch failures from possibly retriggering the detection of a node as lost.
   */
  private def handleExecutorLost(execId: String, maybeGeneration: Option[Long] = None) {
    val currentGeneration = maybeGeneration.getOrElse(mapOutputTracker.getGeneration)
    if (!failedGeneration.contains(execId) || failedGeneration(execId) < currentGeneration) {
      failedGeneration(execId) = currentGeneration
      logInfo("Executor lost: %s (generation %d)".format(execId, currentGeneration))
      blockManagerMaster.removeExecutor(execId)
      // TODO: This will be really slow if we keep accumulating shuffle map stages
      for ((shuffleId, stage) <- shuffleToMapStage) {
        stage.removeOutputsOnExecutor(execId)
        val locs = stage.outputLocs.map(list => if (list.isEmpty) null else list.head).toArray
        mapOutputTracker.registerMapOutputs(shuffleId, locs, true)
      }
      if (shuffleToMapStage.isEmpty) {
        mapOutputTracker.incrementGeneration()
      }
      clearCacheLocs()
    } else {
      logDebug("Additional executor lost message for " + execId +
               "(generation " + currentGeneration + ")")
    }
  }

  /**
   * Aborts all jobs depending on a particular Stage. This is called in response to a task set
   * being cancelled by the TaskScheduler. Use taskSetFailed() to inject this event from outside.
   */
  private def abortStage(failedStage: Stage, reason: String) {
    val dependentStages = resultStageToJob.keys.filter(x => stageDependsOn(x, failedStage)).toSeq
    for (resultStage <- dependentStages) {
      val job = resultStageToJob(resultStage)
      job.listener.jobFailed(new SparkException("Job failed: " + reason))
      activeJobs -= job
      resultStageToJob -= resultStage
    }
    if (dependentStages.isEmpty) {
      logInfo("Ignoring failure of " + failedStage + " because all jobs depending on it are done")
    }
  }

  /**
   * Return true if one of stage's ancestors is target.
   */
  private def stageDependsOn(stage: Stage, target: Stage): Boolean = {
    if (stage == target) {
      return true
    }
    val visitedRdds = new HashSet[RDD[_]]
    val visitedStages = new HashSet[Stage]
    def visit(rdd: RDD[_]) {
      if (!visitedRdds(rdd)) {
        visitedRdds += rdd
        for (dep <- rdd.dependencies) {
          dep match {
            case shufDep: ShuffleDependency[_,_] =>
              val mapStage = getShuffleMapStage(shufDep, stage.priority)
              if (!mapStage.isAvailable) {
                visitedStages += mapStage
                visit(mapStage.rdd)
              }  // Otherwise there's no need to follow the dependency back
            case narrowDep: NarrowDependency[_] =>
              visit(narrowDep.rdd)
          }
        }
      }
    }
    visit(stage.rdd)
    visitedRdds.contains(target.rdd)
  }

  private def getPreferredLocs(rdd: RDD[_], partition: Int): List[String] = {
    // If the partition is cached, return the cache locations
    val cached = getCacheLocs(rdd)(partition)
    if (cached != Nil) {
      return cached
    }
    // If the RDD has some placement preferences (as is the case for input RDDs), get those
    val rddPrefs = rdd.preferredLocations(rdd.splits(partition)).toList
    if (rddPrefs != Nil) {
      return rddPrefs
    }
    // If the RDD has narrow dependencies, pick the first partition of the first narrow dep
    // that has any placement preferences. Ideally we would choose based on transfer sizes,
    // but this will do for now.
    rdd.dependencies.foreach(_ match {
      case n: NarrowDependency[_] =>
        for (inPart <- n.getParents(partition)) {
          val locs = getPreferredLocs(n.rdd, inPart)
          if (locs != Nil)
            return locs
        }
      case _ =>
    })
    return Nil
  }

  private def cleanup(cleanupTime: Long) {
    var sizeBefore = idToStage.size
    idToStage.clearOldValues(cleanupTime)
    logInfo("idToStage " + sizeBefore + " --> " + idToStage.size)

    sizeBefore = shuffleToMapStage.size
    shuffleToMapStage.clearOldValues(cleanupTime)
    logInfo("shuffleToMapStage " + sizeBefore + " --> " + shuffleToMapStage.size)
    
    sizeBefore = pendingTasks.size
    pendingTasks.clearOldValues(cleanupTime)
    logInfo("pendingTasks " + sizeBefore + " --> " + pendingTasks.size)
  }

  def stop() {
    eventQueue.put(StopDAGScheduler)
    metadataCleaner.cancel()
    taskSched.stop()
  }
}<|MERGE_RESOLUTION|>--- conflicted
+++ resolved
@@ -216,11 +216,12 @@
       func: (TaskContext, Iterator[T]) => U,
       partitions: Seq[Int],
       callSite: String,
-      allowLocal: Boolean)
-    : (JobSubmitted, JobWaiter) =
+      allowLocal: Boolean,
+      resultHandler: (Int, U) => Unit)
+    : (JobSubmitted, JobWaiter[U]) =
   {
     assert(partitions.size > 0)
-    val waiter = new JobWaiter(partitions.size)
+    val waiter = new JobWaiter(partitions.size, resultHandler)
     val func2 = func.asInstanceOf[(TaskContext, Iterator[_]) => _]
     val toSubmit = JobSubmitted(finalRdd, func2, partitions.toArray, allowLocal, callSite, waiter)
     return (toSubmit, waiter)
@@ -237,19 +238,11 @@
     if (partitions.size == 0) {
       return
     }
-<<<<<<< HEAD
-    val (toSubmit, waiter) = prepareJob(finalRdd, func, partitions, callSite, allowLocal)
+    val (toSubmit, waiter) = prepareJob(
+        finalRdd, func, partitions, callSite, allowLocal, resultHandler)
     eventQueue.put(toSubmit)
-    waiter.getResult() match {
-      case JobSucceeded(results: Seq[_]) =>
-        return results.asInstanceOf[Seq[U]].toArray
-=======
-    val waiter = new JobWaiter(partitions.size, resultHandler)
-    val func2 = func.asInstanceOf[(TaskContext, Iterator[_]) => _]
-    eventQueue.put(JobSubmitted(finalRdd, func2, partitions.toArray, allowLocal, callSite, waiter))
     waiter.awaitResult() match {
       case JobSucceeded => {}
->>>>>>> ae26911e
       case JobFailed(exception: Exception) =>
         logInfo("Failed to run " + callSite)
         throw exception
